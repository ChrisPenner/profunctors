--- conflicted
+++ resolved
@@ -1,7 +1,7 @@
 {-# LANGUAGE CPP #-}
 {-# LANGUAGE GADTs #-}
 {-# LANGUAGE RankNTypes #-}
-<<<<<<< HEAD
+{-# LANGUAGE DeriveFunctor #-}
 -----------------------------------------------------------------------------
 -- |
 -- Copyright   :  (C) 2015-2018 Edward Kmett
@@ -12,9 +12,6 @@
 -- Portability :  portable
 --
 ----------------------------------------------------------------------------
-=======
-{-# LANGUAGE DeriveFunctor #-}
->>>>>>> 3e813d4d
 module Data.Profunctor.Mapping
   ( Mapping(..)
   , CofreeMapping(..)
